<<<<<<< HEAD
=======
5.3 (wip)

- added support for collecting HTTP requests, with seamless Laravel and generic Guzzle implementation
- added generic PSR-compatible middleware to the Vanilla integration (partially implemented by UlrichEckhardt, thanks!)
- added support for Symfony 6+
- added support for Doctrine 3+ (idea by DominicDetta, thanks!)
- added support for Monolog 3 (implemented by Fedorov.Sergey, thanks!)
- improved collecting database queries in Laravel to include transaction queries (implemented by congnv0330, thanks!)
- improved collecting notifications in Laravel to include "To" field for database and broadcast notifications and improved email recipient formatting
- improved Vanilla integration to support serving the Web UI without copying the assets (implemented by UlrichEckhardt, thanks!)
- improved Request apis to automatically compute number of database queries, cache queries and model actions (idea by MarkusJLechner, thanks!)
- improved Artisan clockwork:clean to include clockwork:clear alias (implemented by wilsenhc, thanks!)
- improved Vanilla integration config to use getenv() instead of $_ENV (implemented by UlrichEckhardt and Fedorov.Sergey, thanks!)
- improved Symfony integration to disable profiler for Clockwork Web UI requests
- improved Monolog data source to automatically use correct handler (implemented by DominicDetta and Fedorov.Sergey, thanks!)
- improved Laravel and Vanilla integration to clean up the x-clockwork cookie when it's no longer needed (idea by ssnepenthe, thanks!)
- improved collecting models in Laravel to avoid crash when model's primary key is not set to string
- changed file_exists call to is_dir/is_file (idea by staabm, thanks!)
- fixed PHP 8.4 deprecation notices (reported by gharlan, thanks!)
- fixed not being able to read first collected request in files storage (reported by UlrichEckhardt, thanks!)
- fixed connecting to Redis without login or database set in Redit storage (reported by reeslo, thanks!)
- updated Clockwork App (5.3)
- BREAKING dropped PHP <7.1 support
- BREAKING Vanilla integration default value for web.path has changed to false

>>>>>>> 63ff0b09
5.2.2

- fixed collecting Laravel artisan command output on Laravel 11 (reported by uderline, thanks!)

5.2.1

- fixed collecting Laravel database notifications using toDatabase and broadcast notifications using toArray (implemented by ryzr, thanks!)
- fixed serialization of incomplete PHP classes (implemented by hamedghaderi, thanks!)

5.2

- added new security protection - running Clockwork is now restricted to local domains unless explicitly enabled
- added Redis storage implementation (implemented by christopherh0rn, thanks!)
- added support for collecting tests with Pest 2 and PHPUnit 10 (reported by CadenP, idea by kdevan, thanks!)
- added support for all Twig versions in the Twig profiler integration (idea by ericktucto, thanks!)
- improved collecting of notifications in Laravel to support latest version of laravel/slack-notification-channel (implemented by maximepvrt, thanks!)
- improved Laravel installation process to be able to use "clockwork" tag for publishing the config file
- improved default Laravel config to ignore Telescope Toolbar requests by default (implemented by lloricode, thanks!)
- improved Eloquent data source to support Crate PDO (implemented by JulianMar, thanks!)
- improved Slim integration to support retrieving latest requests in the rest api (implemented by UlrichEckhardt, thanks!)
- fixed compatibility with Laravel <5.5 when collecting database queries (reported by sbahr001, thanks!)
- fixed compatibility with Laravel 5.6 when client-metrics or toolbar is enabled (reported by Smolinsky, thanks!)
- fixed checking of notification type when collecting Laravel notifications (reported by faraweilyas, idea by jameshulse, thanks!)
- fixed collecting of Slack notifications content in Laravel (implemented by maximepvrt, thanks!)
- fixed collecting of Laravel cache expiration times (implemented by FeBe95, thanks!)
- fixed ability to use custom should-collect and should-record callbacks (implemented by thattomperson, thanks!)
- fixed a possible crash with SQL storage when creating backup table or inserting duplicate ids (reported by davidp-celtra, thanks!)
- fixed an exception being thrown when Clockwork metadata path is not writable even when Clockwork was disabled (reported by joelharkes, thanks!)
- fixed an issue with file storage causing some non-http requests might not be shown in the app (reported by mattvb91, thanks!)
- fixed compatibility with using Filebeat to collect Clockwork metadata (implemented by JConseil, thanks!)
- fixed Request::addModelAction method not storing the action properly (reported by UlrichEckhardt, thanks!)

*BREAKING*

- Running Clockwork is now restricted to local domains - localhost, local, test, wip and 127.0.0.1 - unless explicitly enabled.
  If you want to use Clockwork on a different domain, please explicitly enable it by setting CLOCKWORK_ENABLE to true. 

5.1.12

- improved Timeline event run method to stop the event in case of an exception (implemented by UlrichEckhardt, thanks!)
- fixed some deprecation warnings on PHP 8.2 (implemented by faytekin, thanks!)
- fixed some deprecation warnings on PHP 8.1 (implemented by villermen, thanks!)

5.1.11

- fixed crash when resolving authenticated user in Laravel without using Eloquent (reported by m-thalmann-athesia, thanks!)

5.1.10

- fixed crash when resolving authenticated user in Laravel (reported by LucaRed, thanks!)

5.1.9

- added support for Eloquent strict mode (reported by Sergiobop, thanks!)

5.1.8

- updated list of built-in Laravel commands to ignore when collecting commands and included Horizon commands
- fixed collecting of Laravel queue jobs when used with Horizon
- fixed collecting of authanticated user name when the User model includes name() method (implemented by devfrey, thanks!)

5.1.7

- added support for authentiaction in the Vanilla integration
- added support for compressed Xdebug profiles
- improved collecting of Laravel Artisan commands to support abbreviated commands (implemented by mike-peters90, thanks!)
- fixed doubled backslashes in collected Laravel database query bindings (reported by pys1992, thanks!)
- fixed compatibility with PostgreSQL in SQL storage (implemented by screw, thanks!)
- fixed possible crash during file storage cleanup when used with Laravel Octane (reported by flexchar, thanks!)
- fixed infinite loop when collecting queries in Doctrine 3.x (reported by N-M, thanks!)

5.1.6

- added Monolog 2.x compatible handler (idea by mahagr, thanks!)
- improved log to handle all Throwable classes as exceptions (idea by EdmondDantes, thanks!)
- fixed support for capturing console output in Laravel 9 (reported by mikerockett, thanks!)

5.1.5

- removed support for psr/log
- fixed some typos (implemented by fridzema, thanks!)

*BREAKING*

- `Clockwork\Request\Log` no longer implements the PSR log interface, it is unlikely you are using this class directly

5.1.4

- added Laravel 9 support
- added support for manually registering Clockwork middleware in Laravel
- fixed some failing tests might not been collected in Laravel (reported by ajcastro, thanks!)
- fixed not respecting the collect tests setting in Laravel (reported by SimBig, thanks!)
- fixed some deprecation warnings on PHP 8.1 (implemented by usernotnull, thanks!)

5.1.3

- added PSR to the default filtered namespaces from stack traces in the Laravel integration
- fixed not being able to log non-string values when using psr/log >=2.0 (reported by Wit3, thanks!)
- fixed some deprecation warnings on PHP 8.1 (reported by Pinnokkio, thanks!)
- fixed wrong redirect when accessing web ui with an url including a trailing slash (implemented by ssnepenthe, thanks!)
- fixed update-token could be leaked via the Clockwork rest api (implemented by ssnepenthe, thanks!)

5.1.2

- fixed some deprecation warnings on PHP 8.1 (reported by Codomic, thanks!)

5.1.1

- added support for psr/log 2.0 (used in recent Laravel versions) (implemented by byGits, thanks!)
- improved timeline api event run method to return the return value of passed closure
- improved collecting Laravel database queries to not quote integers (implemented by thisiskj, thanks!)
- improved toolbar details link to always be absolute and work with subdirectories (reported by superDuperCyberTechno, thanks!)
- fixed some deprecation warnings on PHP 8.1 (implemented by gharlan, thanks!)
- fixed collecting Laravel database queries to produce correct queries when bindings contain question marks (reported by woshixiaobai, thanks!)
- fixed filtering collected and recorded requests by closure (implemented by ssnepenthe, thanks!)
- fixed some inconsistencies in the Clockwork metadata api
- fixed some web UI assets being server with wrong mime-types (implemented by ssnepenthe, thanks!)
- fixed missing method on storage interface and missing default parameter value in sql storage (implemented by ssnepenthe, thanks!)

*BREAKING*

- timeline api event run method now returns the return value of passed closure instead of the event instance

5.1

- added initial support for Laravel Octane
- added support for Web UI in the vanilla integration
- added support for collecting Laravel cache queries without values (implemented by akalongman, thanks!)
- added ability to filter Laravel routes from particular namespaces (idea by hailwood, thanks!)
- improved collecting of request URL to include full URL including the query string
- improved Clockwork Browser payload to include Web UI path
- updated Clockwork App (5.1)
- fixed logging falsy values via Clockwork::log (reported by Karmalakas, thanks!)
- fixed PHP 8 incompatibility when processing some Laravel notifications (implemented by nanaya, thanks!)
- fixed request body being collected even when already parsed into POST data
- fixed collecting request URLs with non-standard ports

5.0.8

- fixed crash when collecting Laravel mailables built via MailMessage (implemented by cbl, thanks!)
- fixed crash when collecting artisan command in Lumen (reported by 2Attack, thanks!)
- fixed crash when collecting database queries in Laravel with connection implementation not using PDO (implemented by lenssoft, thanks!)
- fixed crash when HTTP request body contains valid json which does not contain array (eg. a number) (reported by Mradxz, thanks!)
- fixed collected jobs dispatched from other jobs not having a correct parent job set (implemented by josvar, thanks!)

5.0.7

- changed delay listening to events until the app is booted (improves comatibility with some other packages)
- changed default settings to enable toolbar (separately installed component)
- changed default except requests filter to include debugbar api (implemented by edgardmessias, thanks!)
- fixed wrong type-hint for the timeline event run method (reported by hferradj, thanks!)
- fixed on-demand mode not working in Laravel (reported by yemenifree, thanks!)
- fixed crash when collecting Laravel notifications with recipient names (reported by iainheng, thanks!)
- fixed possible crashes and other issues when collecting Laravel notifications (reported by beekmanbv, thanks!)
- fixed crash when creating runnable queries in DBAL data source (implemented by N-M, thanks!)

5.0.6

- fixed vanilla integration overriding other cookies when used with a PSR-7 response (reported by leemason, thanks!)

5.0.5

- added support for toolbar in the vanilla integration (idea by reeslo, thanks!)
- added support for client metrics in the vanilla integration
- improved PSR-7 support in the vanilla integration
- fixed toolbar might not work when not collecting database models
- fixed crash collecting Slack and Nexmo notifications (reported by abalozz, thanks!)
- fixed timeline api usage not being updated in the Slim integration leading to crash (reported by jiaojie1989, implemented by seanhamlin, thanks!)
- fixed api path being interpreted as regex in the vanilla integration (implemented by pqr, thanks!)
- fixed Symfony storage not being updated for latest storage api (implemented by auchanhub, thanks!)

5.0.4

- fixed Lumen integration crash (implemented by alexbegoon, thanks!)
- fixed PHP 5.6 incompatibility (implemented by sanis, thanks!)

5.0.3

- fixed PHP 8.0 incompatibility in log (implemented by mtorromeo, thanks!)

5.0.2

- fixed data sources not being initialized for extended data requests (reported by tmishutin, thanks!)
- fixed inconsistent handling of time and duration arguments in various Request::add* methods (reported by mahagr, thanks!)
- updated Clockwork App (5.0.2)

5.0.1

- fixed performance issues related to collecting stack traces for Eloquent models actions (reported by mstaack, thanks!)
- fixed collecting database and unsupported Laravel notifications (implemented by YannikFirre, thanks!)
- fixed log and timeline sorting leading to invalid metadata format
- updated Clockwork App (5.0.1)

5.0

- added collecting of client-metrics and web-vitals
- added collecting of Eloquent models actions and retrieved, created, updated and deleted models counts
- added collecting of Laravel notifications
- added reworked timeline api
- added configurable web ui path (default changed to /clockwork)
- added toolbar support
- added on-demand mode (with optional secret)
- added option to collect error requests only (requests with 4xx and 5xx responses)
- added option to specify slow threshold and collect slow requests only
- added option to sample collected requests (collect only 1 in x requests)
- added option to collect only specified urls
- added option to not collect pre-flight requests (enabled by default)
- added option to filter collected and recorded requests by closure
- added Laravel controller timeline event
- added support for updating existing requests
- added Slim 4 support
- updated to Clockwork App 5.0
- improved reworked the central Clockwork class api
- improved requests recording to use a terminate callback
- improved global log instance to live on the request instance
- improved global timeline instance to live on the request instance
- improved Symfony routes registration to register web ui paths only when enabled
- improved SQL storage to be more compatible with different PDO error modes
- improved Clockwork rest api with only/except filters
- improved handling of corrupted index records in file storage
- improved cleaned up the code-base, added and improved comments, use modern php features
- removed Laravel total, initialization, boot and run timeline events
- removed legacy clockwork.controller events
- removed duplicate file/line information from collected metadata
- fixed authentication route not being registered when web ui is disabled
- fixed database queries not being collected for queue jobs
- fixed multi-line database queries not being counted properly (implemented by edgardmessias, thanks!)
- fixed StackFrame not processing Windows paths correctly

*BREAKING*

- multiple changes to the Laravel config file, please review and re-publish
- minimal required PHP version is now 5.6 (previously 5.5)
- the timeline api was reworked, please see documentation for details
- the global log instance was moved to request instance, please see documentation for details
- the central Clockwork class api was reworked, old api is available but deprecated
- changed Slim middleware namespaces

4.1.8

- fixed handling of index file locking failures in file storage (reported by mahagr, thanks!)

4.1.7

- fixed a rare crash in Eloquent duplicate queries detection (reported by mstaack, thanks!)
- fixed code-style in the Laravel config (implemented by fgilio, thanks!)

4.1.6

- added support for filtering collected requests by method to Laravel integration (options requests filtered by default) (idea by mortenscheel, thanks!)
- added support for filtering collected requests by uri and method to vanilla integration
- fixed handling of failed file operations on index file in file storage (reported by staabm, thanks!)

4.1.5

- fixed crash on initialization in Lumen apps using queue (reported by gramparallelo, thanks!)

4.1.4

- added support for a time property to the Request:add* apis, defaults to "current time - duration"
- fixed crash when collecting console commands with array arguments or options in the Laravel integration (implemented by mortenscheel, thanks!)
- fixed default storage directory being one level too deep in vanilla integration

4.1.3

- fixed file storage not unlocking index when cleanup has nothing to clean (implemented by Nacoma, thanks!)

4.1.2

- fixed interaction when making HTTP requests in feature tests when collecting tests in Laravel
- updated to Clockwork App 4.1.1

4.1.1

- added ext-json to composer.json require section (idea by staabm, thanks!)
- fixed Clockwork being initialized too soon in Laravel integration leading to possible crashes (reported by tminich, thanks!)

4.1

- added support for command type requests with command specific metadata (commandName, commandArguments, commandArgumentsDefaults, commandOptions, commandOptionsDefaults, commandExitCode, commandOutput)
- added support for collecting executed artisan commands in Laravel integration
- added support for queue-job type requests with queue-job specific metadata (jobName, jobDescription, jobStatus, jobPayload, jobQueue, jobConnection, jobOptions)
- added support for collecting executed queue-jobs in Laravel integration (also supports Laravel Horizon)
- added support for test type requests with test specific metadata (testName, testStatus, testStatusMessage, testAsserts)
- added support for collecting test runs in Laravel integration using PHPunit
- added support for disabling collection of view data when collecting rendered views (new default is to collect views without data)
- added Twig data source using the built-in Twig profiler to collect more precise Twig profiling data
- added support for setting parent requests on requests
- improved collecting of database queries, cache queries, dispatched queue jobs and redis commands to also collect time
- improved the data sources filters api to allow multiple filter types
- improved collecting of Laravel views to use a separate data source
- improved Eloquent data source to have an additional "early" filter applied before the query is added to query counts
- improved Eloquent data source now passes raw stack trace as second argument to filters
- improved Laravel data source to work when response is not provided
- improved Laravel events data source to include Laravel namespace in the default ignored events
- improved Laravel views data source to strip view data prefixed with __
- improved PHP data source to not set request time for cli commands
- improved serializer to omit data below depth limit, support debugInfo, jsonSerialize and toArray methods (partially implemented by mahagr, thanks!)
- improved log to allow overriding serializer settings via context, no longer enabled toString by default
- improved Request class now has pre-populated request time on creation
- improved StackTrace helper with limit option, last method, fixed filter output keys
- improved Lumen queue and redis feature detection
- improved vanilla integration to allow manually sending the headers early (implemented by tminich, thanks!)
- fixed Symfony support, added support for latest Symfony 5.x and 4.x (reported by llaville, thanks!)
- removed dark theme for the web UI setting (now configurable in the Clockwork app itself)
- updated to Clockwork App 4.1

*BREAKING*

- multiple new settings were added to the Laravel config file
- DataSourceInterface::reset method was added, default empty implementation is provided in the base DataSource class
- LaravelDataSource constructor arguments changed to reflect removing the views collecting support

4.0.17

- improved performance and memory usage when doing file storage cleanup (reported by ikkez, thanks!)
- fixed crash after running file storage cleanup
- fixed typo in clockwork:clean argument description

4.0.16

- fixed Laravel middleware being registered too late, causing "collect data always" setting to not work (reported by Youniteus, thanks!)

4.0.15

- fixed cleanup not working with file storage (implemented by LucidTaZ, thanks!)

4.0.14

- fixed compatibility with Laravel 5.4 and earlier when resolving authenticated user

4.0.13

- fixed stack traces processing not handling call_user_func frames properly leading to wrong traces (reported by marcus-at-localhost, thanks!)
- fixed wrong stack traces skip namespaces defaults leading to wrong traces
- fixed vanilla integration config file missing and no longer used settings

4.0.12

- added a simple index file locking to the file storage
- improved handling of invalid index data in the file storage (reported by nsbucky and tkaven, thanks!)
- fixed Laravel data source crash when running without auth service (implemented by DrBenton, thanks!)

4.0.11

- updated web UI (Clockwork App 4.0.6)

4.0.10

- fixed wrong file:line for log messages (requires enabled stack traces atm)

4.0.9

- fixed duplicate queries detection reporting all relationship queries instead of only duplicates (reported by robclancy, thanks!)
- improved the default .gitignore for metadata storage to ignore compressed metadata as well (implemented by clugg, thanks!)

4.0.8

- updated web UI (Clockwork App 4.0.5)

4.0.7

- updated web UI (Clockwork App 4.0.4)

4.0.6

- fixed possible crash in LaravelDataSource when resolving authenticated user in non-standard auth implementations (4.0 regression) (implemented by zarunet, thanks!)
- fixed StackTrace::filter calling array_filter with swapped arguments (implemented by villermen, thanks!)
- fixed PHP 5.x incompatibility tenaming the Storage\Search empty and notEmpty methods to isEmpty and isNotEmpty (reported by eduardodgarciac, thanks!)
- updated web UI (Clockwork App 4.0.3)

4.0.5

- fixed multiple issues causing FileStorage cleanup to not delete old metadata or crash (partially implemented by jaumesala, reported by SerafimArts, thanks!)
- updated web UI (Clockwork App 4.0.2)

4.0.4

- fixed web UI not working (4.0.2 regression) (reported by williamqian and lachlankrautz, thanks!)

4.0.3

- fixed crash when using SQL storage (reported by sebastiaanluca, thanks!)

4.0.2

- updated web UI (Clockwork App 4.0.1)

4.0.1

- fixed Lumen support (reported by Owlnofeathers, thanks!)

4.0

- added "features" configuration
- added requests search (extended storage api)
- added collecting request body data (idea by lkloon123, thanks!)
- added collecting of dispatched queue jobs
- added collecting Redis commands (idea by tillkruss, thanks!)
- added collecting of database query stats separate from queries
- added collecting of executed middleware
- added ability to specify slow database query threshold
- added ability to collect only slow database queries
- added ability to disable collecting of database queries keeping database stats
- added ability to disable collecting of cache queries keeping cache stats
- added duplicate (N+1) database query detection (inspired by beyondcode/laravel-query-detector, thanks!)
- added configuration to limit number of collected frames for stack traces (defaults to 10)
- added configuration to specify skipped vendors, namespaces and files for stack traces
- added index file to file storage
- added support for compression in file storage
- added new filters api to data sources
- improved file and sql storage to support search api
- improved symfony storage to work with file storage changes
- improved log api to allow passing custom stack traces in context
- improved refactored and cleaned up Laravel service provider
- improved Lumen integration to share more code with Laravel integration
- improved refactored sql storage a bit
- improved timeline api, description is now optional and defaults to event name when calling startEvent (idea by robclancy, thanks!)
- updated web UI
- fixed regexp in vanilla integration Clockwork REST api processing
- removed storage filter support (replaced by features configuration)
- BREAKING configuration format changes, please re-deploy if using customized Clockwork config
- NOTE metadata files from previous versions will need to be manually removed on upgrade

3.1.4

- improved DBALDataSource to work with custom types (thanks villermen)

3.1.3

- updated LaravelCacheDataSource to support Laravel 5.8

3.1.2

- fixed missing use statement in vanilla integration (thanks micc83)

3.1.1

- exposed the Request::setAuthenticatedUser method on the main Clockwork class
- fixed possible crash in LaravelDataSource when resolving authenticated user in non-standard auth implementations (thanks freshleafmedia, motia)

3.1

- added new integration for vanilla PHP (thanks martbean)
- added support for collecting authenticated user info
- added bunch of helper methods for adding data like database queries or events to Clockwork
- added serializer options to the config files
- updated web UI to match latest Chrome version
- improved collecting of exceptions
- improved filtered uris implementation in Laravel to no longer have any performance overhead (thanks marcusbetts)
- improved compatibility with Laravel Telescope
- fixed numeric keys being lost on serialization of arrays (thanks ametad)
- fixed serialization of parent class private properties
- fixed a possible crash when resolving stack traces (thanks mbardelmeijer)
- deprecated Clockwork::subrequest method in favor of Clockwork::addSubrequest

3.0.2

- fixed infinite redirect if dark web theme is enabled on Laravel or Lumen <5.5 (thanks pixelskribe)

3.0.1

- improved LaravelDataSource to not collect views data if it is filtered (by default)

3.0

- updated web UI to match latest Chrome version
- added new api for user-data (custom tabs in Clockwork app)
- added support for authentication (thanks xiaohuilam)
- added support for collecting stack traces for log messages, queries, etc. (thanks sisve)
- added new api for recording subrequests (thanks L3o-pold)
- added Symfony integration beta
- added Xdebug profiler support
- added collecting of full URLs for requests
- added collecting of peak memory usage
- added ability to use dark theme for the web UI
- added new extend-api to data soruces for extending data when it's being sent to the application
- improved data serialization implementation - handles recursion, unlimited depth, type metadata, clear marking for protected and private properties
- improved data serialization with configurable defaults, limit and blackboxing of classes
- improved handling of binary bindings in EloquentDataSource (thanks sergio91pt and coderNeos)
- improved stack traces collection to resolve original view names
- BREAKING improved Laravel integration to type-hint contracts instead of concrete implementations (thanks robclancy)
- improved default configuration to not collect data for Laravel Horizon requests (thanks fgilio)
- improved LaravelDataSource view data collecting to remove Laravel Twigbridge metadata
- changed Laravel integration to register middleware in the boot method instead of register (thanks dionysiosarvanitis)
- changed Laravel and Lumen integrations to use a single shared Log instance
- fixed Clockwork HTTP API returning empty object instead of null if request was not found
- fixed Clockwork routes not returning 404 when disabled on runtime with route cache enabled (thanks joskfg)
- BREAKING dropped Laravel 4 support
- BREAKING dropped PHP 5.4 support, requires PHP 5.5

2.2.5

- changed SQL storage schema URI column type from VARCHAR to TEXT (thanks sumidatx)
- fixed possible crash in file storage cleanup if the file was already deleted (thanks bcalik)
- fixed event handling in Eloquent data source compatibility with some 3rd party packages (thanks erikgaal)

2.2.4

- drop support for collecting Laravel controller middleware (as this can have unexpected side-effects) (thanks phh)

2.2.3

- improved Server-Timing now uses the new header format (thanks kohenkatz)
- fixed Laravel crash when gathering middleware if the controller class doesn't exist

2.2.2

- fixed compatibility with Laravel 5.2 (thanks peppeocchi)

2.2.1

- fixed Laravel 4.x support once again (thanks bcalik)

2.2

- added support for collecting route middleware (thanks Vercoutere)
- added support for collecting routes and middleware in newer Lumen versions
- updated Web UI to match Clockwork Chrome 2.2
- improved Laravel support to register most event handlers only when collecting data
- fixed Lumen middleware not being registered automatically (thanks lucian-dragomir)
- fixed published Lumen config not being loaded

2.1.1

- fixed Laravel 4.x support (added legacy version of the config file) (thanks bcalik)

2.1

- updated Web UI to match Clockwork Chrome 2.1
- improved Laravel support to load the default config and use env variables in the default config
- improved Lumen support to use the standard config subsystem instead of directly accessing env variables (thanks davoaust, SunMar)
- improved reliability of storing metadata in some cases (by using JSON_PARTIAL_OUTPUT_ON_ERROR when supported)
- fixed wrong mime-type for javascript assets in Web UI causing it to not work in some browsers (thanks sleavitt)
- fixed path checking in Web UI causing it to not work on Windows (thanks Malezha)
- fixed parameters conversion in DBALDataSource (thanks andrzejenne)

2.0.4

- improved mkdir error handling in FileStorage (thanks FBnil)
- fixed crash in LaravelEventsDataSource when firing events with associative array as payload

2.0.3

- fixed Clockwork now working when used with Laravel route cache

2.0.2

- fixed crash on attempt to clean up file storage if the project contains Clockwork 1.x metadata

2.0.1

- fixed Web UI not working in Firefox

2.0

- added Web UI
- added new Laravel cache data source
- added new Laravel events data source
- added new more robust metadata storage API
- added automatic metadata cleanup (defaults to 1 week)
- added better metadata serialization including class names for objects
- added PostgreSQL compatibility for the SQL storage (thanks oldskool73)
- added Slim 3 middleware (thanks sperrichon)
- added PSR message data source (thanks sperrichon)
- added Doctrine DBAL data source (thanks sperrichon)
- changed Clockwork request ids now use dashes instead of dots (thanks Tibbelit)
- changed Laravel and Lumen integrations to no longer log data for console commands
- changed simplified the clock Laravel helper (thanks Jergus Lejko)
- fixed wrong version data logged in SQL storage
- removed PHP 5.3 support, code style changes
- removed CodeIgniter support
- removed ability to register additional data sources via Clockwork config

UPGRADING

- update the required Clockwork version to ^2.0 in your composer.json
- PHP 5.3 - no longer supported, you can continue using the latest 1.x version
- CodeIgniter - no longer supported, you can continue using the latest 1.x version
- Slim 2 - update the imported namespace from Clockwork\Support\Slim to Clockwork\Support\Slim\Legacy
- ability to register additional data sources via Clockwork config was removed, please call app('clockwork')->addDataSource(...) in your own service provider

1.14.5

- fixed incompatibility with Laravel 4.1 an 4.2 (introduced in 1.14.3)

1.14.4

- added support for Lumen 5.5 (thanks nebez)

1.14.3

- added support for Laravel 5.5 package auto-discovery (thanks Omranic)
- added automatic registration of the Laravel middleware (no need to edit your Http/Kernel.php anymore, existing installations don't need to be changed)
- updated Laravel artisan clockwork:clean command for Laravel 5.5 (thanks rosswilson252)
- fixed crash when retrieving all requests from Sql storage (thanks pies)

1.14.2

- fixed missing imports in Doctrine data source (thanks jenssegers)

1.14.1
- fixed collecting Eloquent queries when using PDO_ODBC driver for real (thanks abhimanyu003)

1.14
- added support for Server-Timing headers (thanks Garbee)
- fixed compatibility with Lumen 5.4 (thanks Dimasdanz)
- fixed collecting Eloquent queries with bindings containing backslashes (thanks fitztrev)
- fixed collecting Eloquent queries when using PDO_ODBC driver (thanks abhimanyu003)
- fixed collecting Doctrine queries with array bindings (thanks RolfJanssen)
- replaced Doctrine bindings preparation code with more complete version from laravel-doctrine
- fixed PHP 5.3 compatibility

1.13.1
- fixed compatibility with Lumen 5.4 (thanks meanevo)

1.13
- added support for Laravel 5.4 (thanks KKSzymanowski)
- improved Laravel "clock" helper function now takes multiple arguments to be logged at once (eg. `clock($foo, $bar, $baz)`)

1.12
- added collecting of caller file name and line number for queries and model name (Laravel 4.2+) for ORM queries to the Eloquent data source (thanks OmarMakled and fitztrev for the idea)
- added collecting of context, caller file name and line number to the logger (thanks crissi for the idea)
- fixed crash in Lumen data source when running unit tests with simulated requests on Lumen
- fixed compatibility with Laravel 4.0

1.11.2
- switched to PSR-4 autoloading
- fixed Swift data source crash when sending email with no from/to address specified (thanks marksecurelogin)

1.11.1
- added support for DateTimeImmutable in Doctrine data source (thanks morfin)
- fixed not being able to log null values via the "clock" helper function
- fixed Laravel 4.2-dev not being properly detected as 4.2 release (thanks DemianD)

1.11
- added support for Lumen 5.2 (thanks lukeed)
- added "clock" helper function
- fixed data sources being initialized too late (thanks morfin)
- fixed code style in Doctrine data source
- removed Laravel log dependency from Doctrine data source
- NOTE laravel-doctrine provides ootb support for Clockwork, you should use this instead of included Doctrine data source with Laravel

1.10.1
- fixed collecting of database queries in Laravel 5.2 (thanks sebastiandedeyne)

1.10
- added Laravel 5.2 support (thanks jonphipps)
- improved file storage to allow configuring directory permissions (thanks patrick-radius)
- fixed interaction with PHPUnit in Lumen (thanks troyharvey)
- removed "router dispatch" timeline event for now (due to Laravel 5.2 changes)

1.9
- added Lumen support (thanks dawiyo)
- added aliases for all Clockwork parts so they can be resolved by the IoC container in Laravel and Lumen
- fixed Laravel framework initialisation, booting and running timeline events not being recorded properly (thanks HipsterJazzbo, sisve)
- fixed how Laravel clockwork:clean artisan command is registered (thanks freekmurze)
- removed Lumen framework initialisation, booting and running timeline events as they are not supported by Lumen

1.8.1
- fixed SQL data storage initialization if PDO is set to throw exception on error (thanks YOzaz)

1.8
- added SQL data storage implementation
- added new config options for data storage for Laravel (please re-publish the config file)
- fixed not being able to use the Larvel route caching when using Clockwork (thanks Garbee, kylestev, cbakker86)

1.7
- added support for Laravel 5 (thanks Garbee, slovenianGooner)
- improved support for Laravel 4.1 and 4.2, Clockwork data is now available for error responses
- added Doctrine data source (thanks matiux)
- fixed compatibility with some old PHP 5.3 versions (thanks hailwood)
- updated Laravel data source to capture the context for log messages (thanks hermanzhu)

1.6
- improved Eloquent data source to support multiple databases (thanks ingro)
- improved compatibility with Laravel apps not using database
- improved compatibility with various CodeIngiter installations
- fixed a bug where log messages and timeline data might not be sorted correctly
- fixed missing static keyword in CodeIgniter hook (thanks noevidenz)
- changed Timeline::endEvent behavior to return false instead of throwing exception when called for non-existing event

1.5
- improved Slim support to use DI container to share Clockwork instance instead of config
- improved Slim support now adds all messages logged via Slim's log interface to Clockwork log as well
- improved CodeIgniter support to make Clockwork available through the CI app (tnx BradEstey)
- fixed Laravel support breaking flash messages (tnx hannesvdvreken)
- fixed CodeIgniter support PSR-0 autoloading and other improvements (tnx pwhelan)
- fixed file storage warning when recursive data is collected

1.4.4
- changed Laravel support to disable permanent data collection by default (tnx jenssegers)
- improved Laravel support to return Clockwork data with proper Content-Type (tnx maximebeaudoin)
- fixed CodeIgniter support compatibility with PHP 5.3 (tnx BradEstey)

1.4.3
- fixed incorrect requests ids being generated depending on set locale

1.4.2
- fixed Laravel support compatibility with PHP 5.3

1.4.1
- fixed Laravel support compatibility with PHP 5.3

1.4
- added support for collecting emails and views data
- added support for CodeIgniter 2.1 (tnx pwhelan)
- added data source and plugin for collecting emails data from Swift mailer
- added support for collecting emails and views data from Laravel
- added --age argument to Laravel artisan clockwork::clean command, specifies how old the request data must be to be deleted (in hours)
- improved Laravel service provider
- fixed compatibility with latest Laravel 4.1

1.3
NOTE: Clockwork\Request\Log::log method arguments have been changed from log($message, $level) to log($level, $message), levels are now specified via Psr\Log\LogLevel class, it's recommended to use shortcut methods for various levels (emergency, alert, critical,  error, warning, notice, info and debug($message))
- clockwork log class now implements PSR logger interface, updated Laravel and Monolog support to use all available log levels
- clockwork log now accepts objects and arrays as input and logs their json representation
- added support for specifying additional headers on metadata requests (Laravel) (tnx philsturgeon)

1.2
- added support for Laravel 4.1
- added facade for Laravel
- added ability to disable collecting data about requests to specified URIs in Laravel
- added clockwork:clean artisan command for cleaning request metadata for Laravel
- added an easy way to add timeline events and log records via main Clockwork class
- added support for Slim apps running in subdirs (requires Clockwork Chrome 1.1+)
- file storage now creates default gitignore file for the request data when creating the storage dir
- fixed a few bugs which might cause request data to not appear in Chrome extension
- fixed a few bugs that could lead to PHP errors/exceptions

1.1
- added support for Laravel 4 apps running in subdirs (requires Clockwork Chrome 1.1+)
- added data-protocol version to the request data
- updated Laravel 4 service provider to work with Clockwork Web
- fixed a bug where Clockwork would break Laravel 4 apps not using database
- fixed a bug where calling Timeline::endEvent after Timeline::finalize caused exception to be thrown
- fixed a bug where using certain filters would store incorrect data

0.9.1
- added support for application routes (ootb support for Laravel 4 only atm)
- added configuration file for Laravel 4
- added support for filtering stored data in Storage
- added library version constant Clockwork::VERSION<|MERGE_RESOLUTION|>--- conflicted
+++ resolved
@@ -1,5 +1,3 @@
-<<<<<<< HEAD
-=======
 5.3 (wip)
 
 - added support for collecting HTTP requests, with seamless Laravel and generic Guzzle implementation
@@ -25,7 +23,6 @@
 - BREAKING dropped PHP <7.1 support
 - BREAKING Vanilla integration default value for web.path has changed to false
 
->>>>>>> 63ff0b09
 5.2.2
 
 - fixed collecting Laravel artisan command output on Laravel 11 (reported by uderline, thanks!)
