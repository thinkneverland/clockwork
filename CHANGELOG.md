--- conflicted
+++ resolved
@@ -1,10 +1,7 @@
-<<<<<<< HEAD
-=======
 5.1.9
 
 - added support for Eloquent strict mode (reported by Sergiobop, thanks!)
 
->>>>>>> bdf55e41
 5.1.8
 
 - updated list of built-in Laravel commands to ignore when collecting commands and included Horizon commands
