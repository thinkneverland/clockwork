<?php
namespace Clockwork;

use Clockwork\DataSource\DataSourceInterface;
use Clockwork\Request\Log;
use Clockwork\Request\Request;
use Clockwork\Request\Timeline;
use Clockwork\Storage\StorageInterface;

use Psr\Log\LogLevel;
use Psr\Log\LoggerInterface;

/**
 * Main Clockwork class
 */
class Clockwork implements LoggerInterface
{
	/**
	 * Clockwork version
	 */
	const VERSION = '1.2';

	/**
	 * Array of data sources, these objects provide data to be stored in a request object
	 */
	protected $dataSources = array();

	/**
	 * Request object, data structure which stores data about current application request
	 */
	protected $request;

	/**
	 * Storage object, provides implementation for storing and retrieving request objects
	 */
	protected $storage;

	/**
	 * Request\Log instance, data structure which stores data for the log view
	 */
	protected $log;

	/**
	 * Request\Timeline instance, data structure which stores data for the timeline view
	 */
	protected $timeline;

	/**
	 * Create a new Clockwork instance with default request object
	 */
	public function __construct()
	{
		$this->request = new Request();
		$this->log = new Log();
		$this->timeline = new Timeline();
	}

	/**
	 * Add a new data source
	 */
	public function addDataSource(DataSourceInterface $dataSource)
	{
		$this->dataSources[] = $dataSource;

		return $this;
	}

	/**
	 * Return array of all added data sources
	 */
	public function getDataSources()
	{
		return $this->dataSources;
	}

	/**
	 * Return the request object
	 */
	public function getRequest()
	{
		return $this->request;
	}

	/**
	 * Set a custom request object
	 */
	public function setRequest(Request $request)
	{
		$this->request = $request;

		return $this;
	}

	/**
	 * Add data from all data sources to request
	 */
	public function resolveRequest()
	{
		foreach ($this->dataSources as $dataSource)
			$dataSource->resolve($this->request);

		// merge global log and timeline data with data collected from data sources
		$this->request->log = array_merge($this->request->log, $this->log->toArray());
		$this->request->timelineData = array_merge($this->request->timelineData, $this->timeline->finalize());

		// sort log and timeline data by time
		uasort($this->request->log, function($a, $b){ return $a['time'] - $b['time']; });
		uasort($this->request->timelineData, function($a, $b){ return $a['start'] * 1000 - $b['start'] * 1000; });

		return $this;
	}

	/**
	 * Store request via storage object
	 */
	public function storeRequest()
	{
		return $this->storage->store($this->request);
	}

	/**
	 * Return the storage object
	 */
	public function getStorage()
	{
		return $this->storage;
	}

	/**
	 * Set a custom storage object
	 */
	public function setStorage(StorageInterface $storage)
	{
		$this->storage = $storage;

		return $this;
	}

	/**
	 * Return the log instance
	 */
	public function getLog()
	{
		return $this->log;
	}

	/**
	 * Set a custom log instance
	 */
	public function setLog(Log $log)
	{
		$this->log = $log;
	}

	/**
<<<<<<< HEAD
=======
	 * Shortcut for $clockwork->getLog()->log()
	 */
	public function log($message, $level = Log::INFO)
	{
		$this->getLog()->log($message, $level);
	}

	/**
>>>>>>> c50bfc37
	 * Return the timeline instance
	 */
	public function getTimeline()
	{
		return $this->timeline;
	}

	/**
	 * Set a custom timeline instance
	 */
	public function setTimeline(Timeline $timeline)
	{
		$this->timeline = $timeline;
	}

	/**
	 * Shortcut methods for current log instance
	 */

	public function log($level = LogLevel::INFO, $message, array $context = array())
	{
<<<<<<< HEAD
		return $this->getLog()->log($level, $message, $context);
=======
		$this->getTimeline()->startEvent($name, $description, $time);
>>>>>>> c50bfc37
	}

    public function emergency($message, array $context = array())
    {
        return $this->getLog()->log(LogLevel::EMERGENCY, $message, $context);
    }

    public function alert($message, array $context = array())
    {
        return $this->getLog()->log(LogLevel::ALERT, $message, $context);
    }

    public function critical($message, array $context = array())
    {
        return $this->getLog()->log(LogLevel::CRITICAL, $message, $context);
    }

    public function error($message, array $context = array())
    {
        return $this->getLog()->log(LogLevel::ERROR, $message, $context);
    }

    public function warning($message, array $context = array())
    {
        return $this->getLog()->log(LogLevel::WARNING, $message, $context);
    }

    public function notice($message, array $context = array())
    {
        return $this->getLog()->log(LogLevel::NOTICE, $message, $context);
    }

    public function info($message, array $context = array())
    {
        return $this->getLog()->log(LogLevel::INFO, $message, $context);
    }

    public function debug($message, array $context = array())
    {
        return $this->getLog()->log(LogLevel::DEBUG, $message, $context);
    }

	/**
	 * Shortcut methods for current timeline instance
	 */

	public function startEvent($name, $description, $time = null)
	{
		return $this->getTimeline()->startEvent($name, $description, $time);
	}

	public function endEvent($name)
	{
		$this->getTimeline()->endEvent($name);
	}
}<|MERGE_RESOLUTION|>--- conflicted
+++ resolved
@@ -153,17 +153,6 @@
 	}
 
 	/**
-<<<<<<< HEAD
-=======
-	 * Shortcut for $clockwork->getLog()->log()
-	 */
-	public function log($message, $level = Log::INFO)
-	{
-		$this->getLog()->log($message, $level);
-	}
-
-	/**
->>>>>>> c50bfc37
 	 * Return the timeline instance
 	 */
 	public function getTimeline()
@@ -180,16 +169,12 @@
 	}
 
 	/**
-	 * Shortcut methods for current log instance
+	 * Shortcut methods for the current log instance
 	 */
 
 	public function log($level = LogLevel::INFO, $message, array $context = array())
 	{
-<<<<<<< HEAD
 		return $this->getLog()->log($level, $message, $context);
-=======
-		$this->getTimeline()->startEvent($name, $description, $time);
->>>>>>> c50bfc37
 	}
 
     public function emergency($message, array $context = array())
@@ -233,7 +218,7 @@
     }
 
 	/**
-	 * Shortcut methods for current timeline instance
+	 * Shortcut methods for the current timeline instance
 	 */
 
 	public function startEvent($name, $description, $time = null)
@@ -243,6 +228,6 @@
 
 	public function endEvent($name)
 	{
-		$this->getTimeline()->endEvent($name);
+		return $this->getTimeline()->endEvent($name);
 	}
 }