<?php namespace Clockwork\DataSource;

use Clockwork\Helpers\{Serializer, StackTrace};
use Clockwork\Request\Request;

use Illuminate\Contracts\Events\Dispatcher;
use Illuminate\Mail\Mailable;
use Illuminate\Mail\Events\{MessageSending, MessageSent};
use Illuminate\Notifications\Events\{NotificationSending, NotificationSent};

// Data source for Laravel notifications and mail components, provides sent notifications and emails
class LaravelNotificationsDataSource extends DataSource
{
	// Event dispatcher instance
	protected $dispatcher;

	// Sent notifications
	protected $notifications = [];

	// Last collected notification
	protected $lastNotification;

	// Create a new data source instance, takes an event dispatcher as argument
	public function __construct(Dispatcher $dispatcher)
	{
		$this->dispatcher = $dispatcher;
	}

	// Add sent notifications to the request
	public function resolve(Request $request)
	{
		$request->notifications = array_merge($request->notifications, $this->notifications);

		return $request;
	}

	// Reset the data source to an empty state, clearing any collected data
	public function reset()
	{
		$this->notifications = [];
	}

	// Listen to the email and notification events
	public function listenToEvents()
	{
		$this->dispatcher->listen(MessageSending::class, function ($event) { $this->sendingMessage($event); });
		$this->dispatcher->listen(MessageSent::class, function ($event) { $this->sentMessage($event); });

		$this->dispatcher->listen(NotificationSending::class, function ($event) { $this->sendingNotification($event); });
		$this->dispatcher->listen(NotificationSent::class, function ($event) { $this->sentNotification($event); });
	}

	// Collect a sent email
	protected function sendingMessage($event)
	{
		$trace = StackTrace::get()->resolveViewName();

		$mailable = ($frame = $trace->first(function ($frame) { return is_subclass_of($frame->object, Mailable::class); }))
			? $frame->object : null;

		$notification = (object) [
			'subject' => $event->message->getSubject(),
			'from'    => $this->messageAddressToString($event->message->getFrom()),
			'to'      => $this->messageAddressToString($event->message->getTo()),
			'content' => $this->messageBody($event->message),
			'type'    => 'mail',
			'data'    => [
				'cc'       => $this->messageAddressToString($event->message->getCc()),
				'bcc'      => $this->messageAddressToString($event->message->getBcc()),
				'replyTo'  => $this->messageAddressToString($event->message->getReplyTo()),
				'mailable' => (new Serializer)->normalize($mailable)
			],
			'time'    => microtime(true),
			'trace'   => (new Serializer)->trace($trace)
		];

		if ($this->updateLastNotification($notification)) return;

		if ($this->passesFilters([ $notification ])) {
			$this->notifications[] = $this->lastNotification = $notification;
		} else {
			$this->lastNotification = null;
		}
	}

	// Update last notification with time taken to send it
	protected function sentMessage($event)
	{
		if ($this->lastNotification) {
			$this->lastNotification->duration = (microtime(true) - $this->lastNotification->time) * 1000;
		}
	}

	// Collect a sent notification
	protected function sendingNotification($event)
	{
		$trace = StackTrace::get()->resolveViewName();

		$channelSpecific = $this->resolveChannelSpecific($event);

		$notification = (object) [
			'subject' => $channelSpecific['subject'],
			'from'    => $channelSpecific['from'],
			'to'      => $channelSpecific['to'],
			'content' => $channelSpecific['content'],
			'type'    => $event->channel,
			'data'    => array_merge($channelSpecific['data'], [
				'notification' => (new Serializer)->normalize($event->notification),
				'notifiable'   => (new Serializer)->normalize($event->notifiable)
			]),
			'time'    => microtime(true),
			'trace'   => (new Serializer)->trace($trace)
		];

		if ($this->passesFilters([ $notification ])) {
			$this->notifications[] = $this->lastNotification = $notification;
		} else {
			$this->lastNotification = null;
		}
	}

	// Update last notification with time taken to send it and response
	protected function sentNotification($event)
	{
		if ($this->lastNotification) {
			$this->lastNotification->duration = (microtime(true) - $this->lastNotification->time) * 1000;
			$this->lastNotification->data['response'] = $event->response;
		}
	}

	// Update last sent email notification with additional data from the message sent event
	protected function updateLastNotification($notification)
	{
		if (! $this->lastNotification) return false;

		if ($this->lastNotification->to !== $notification->to) return false;

		$this->lastNotification->subject = $notification->subject;
		$this->lastNotification->from    = $notification->from;
		$this->lastNotification->to      = $notification->to;
		$this->lastNotification->content = $notification->content;

		$this->lastNotification->data = array_merge($this->lastNotification->data, $notification->data);

		return true;
	}

	// Resolve notification channel specific data
	protected function resolveChannelSpecific($event)
	{
		if ($event->channel == 'mail') {
			$channelSpecific = $this->resolveMailChannelSpecific($event, $event->notification->toMail($event->notifiable));
		} elseif ($event->channel == 'slack') {
			$channelSpecific = $this->resolveSlackChannelSpecific($event, $event->notification->toSlack($event->notifiable));
		} elseif ($event->channel == 'nexmo') {
			$channelSpecific = $this->resolveNexmoChannelSpecific($event, $event->notification->toNexmo($event->notifiable));
		} elseif ($event->channel == 'broadcast' && method_exists($event->notification, 'toBroadcast')) {
<<<<<<< HEAD
			$channelSpecific = [ 'data' => [ 'data' => (new Serializer)->normalize($event->notification->toBroadcast($event->notifiable)) ] ];
		} elseif ($event->channel == 'database' && method_exists($event->notification, 'toDatabase')) {
			$channelSpecific = [ 'data' => [ 'data' => (new Serializer)->normalize($event->notification->toDatabase($event->notifiable)) ] ];
		} elseif (in_array($event->channel, ['database', 'broadcast']) && method_exists($event->notification, 'toArray')) {
			$channelSpecific = [ 'data' => [ 'data' => (new Serializer)->normalize($event->notification->toArray($event->notifiable)) ] ];
=======
			$channelSpecific = [
				'to' => $this->resolveNotifiableName($event->notifiable),
				'data' => [ 'data' => (new Serializer)->normalize($event->notification->toBroadcast($event->notifiable)) ]
			];
		} elseif ($event->channel == 'database' && method_exists($event->notification, 'toDatabase')) {
			$channelSpecific = [
				'to' => $this->resolveNotifiableName($event->notifiable),
				'data' => [ 'data' => (new Serializer)->normalize($event->notification->toDatabase($event->notifiable)) ]
			];
		} elseif (in_array($event->channel, ['database', 'broadcast']) && method_exists($event->notification, 'toArray')) {
			$channelSpecific = [
				'to' => $this->resolveNotifiableName($event->notifiable),
				'data' => [ 'data' => (new Serializer)->normalize($event->notification->toArray($event->notifiable)) ]
			];
>>>>>>> 63ff0b09
		} else {
			$channelSpecific = [];
		}

		return array_merge(
			[ 'subject' => null, 'from' => null, 'to' => null, 'content' => null, 'data' => [] ], $channelSpecific
		);
	}

	// Resolve mail notification channel specific data
	protected function resolveMailChannelSpecific($event, $message)
	{
		return [
			'subject' => $message->subject ?: get_class($event->notification),
			'from'    => $this->notificationAddressToString($message->from),
			'to'      => $this->notificationAddressToString($event->notifiable->routeNotificationFor('mail', $event->notification)),
			'data'    => [
				'cc'      => $this->notificationAddressToString($message->cc),
				'bcc'     => $this->notificationAddressToString($message->bcc),
				'replyTo' => $this->notificationAddressToString($message->replyTo)
			]
		];
	}

	// Resolve Slack notification channel specific data
	protected function resolveSlackChannelSpecific($event, $message)
	{
		// laravel/slack-notification-channel 2 or earlier
		if (! ($message instanceof \Illuminate\Notifications\Slack\SlackMessage)) {
			$data = [
				'from' => $message->username,
				'to'   => $message->channel,
				'data' => [ 'content' => $message->content ]
			];
		// laravel/slack-notification-channel 3 or later
		} else {
			$message = $message->toArray();

			$data = [
<<<<<<< HEAD
				'from' => isset($message['username']) ? $message['username'] : null,
				'to'   => isset($message['channel']) ? $message['channel'] : null,
=======
				'from' => $message['username'] ?? null,
				'to'   => $message['channel'] ?? null,
>>>>>>> 63ff0b09
				'data' => [ 'content' => $message ]
			];
		}

		$data['subject'] = get_class($event->notification);

		return $data;
	}

	// Resolve Nexmo notification channel specific data
	protected function resolveNexmoChannelSpecific($event, $message)
	{
		return [
			'subject' => get_class($event->notification),
			'from'    => $message->from,
			'to'      => $event->notifiable->routeNotificationFor('nexmo', $event->notification),
			'content' => $message->content
		];
	}

	protected function messageAddressToString($address)
	{
		if (! $address) return;

		return array_map(function ($address, $key) {
			// Laravel 8 or earlier
			if (! ($address instanceof \Symfony\Component\Mime\Address)) {
				return $address ? "{$address} <{$key}>" : $key;
			}

			// Laravel 9 or later
			return $address->toString();
		}, $address, array_keys($address));
	}

	protected function messageBody($message)
	{
		// Laravel 8 or earlier
		if (! ($message instanceof \Symfony\Component\Mime\Email)) {
			return $message->getBody();
		}

		// Laravel 9 or later
		return $message->getHtmlBody() ?: $message->getTextBody();
	}

	protected function notificationAddressToString($address)
	{
		if (! $address) return;
		if (! is_array($address)) $address = [ $address ];

		return array_map(function ($address, $key) {
			if (! is_array($address)) {
				return is_string($key) ? "{$address} <{$key}>" : $address;
			}

			$email = $address['address'] ?? $address[0];
			$name = $address['name'] ?? $address[1];

			return $name ? "{$name} <{$email}>" : $email;
		}, $address, array_keys($address));
	}

	// Try to resolve a name for a notifiable, we try Eloquent email, name or default to a class name
	protected function resolveNotifiableName($notifiable)
	{
		$notifiableClass = is_object($notifiable) ? get_class($notifiable) : null;

		if ($notifiable instanceof \Illuminate\Database\Eloquent\Model) {
			// retrieve attributes in this awkward way to make sure we don't trigger exceptions with Eloquent strict mode on
			$keyName = method_exists($notifiable, 'getAuthIdentifierName') ? $notifiable->getAuthIdentifierName() : $notifiable->getKeyName();
			$notifiable = $notifiable->getAttributes();
			$notifiableId = $notifiable[$keyName] ?? null;
		}

		return $notifiable['email'] ?? $notifiable['name'] ?? "{$notifiableClass}:{$notifiableId}" ?? null;
	}
}<|MERGE_RESOLUTION|>--- conflicted
+++ resolved
@@ -155,13 +155,6 @@
 		} elseif ($event->channel == 'nexmo') {
 			$channelSpecific = $this->resolveNexmoChannelSpecific($event, $event->notification->toNexmo($event->notifiable));
 		} elseif ($event->channel == 'broadcast' && method_exists($event->notification, 'toBroadcast')) {
-<<<<<<< HEAD
-			$channelSpecific = [ 'data' => [ 'data' => (new Serializer)->normalize($event->notification->toBroadcast($event->notifiable)) ] ];
-		} elseif ($event->channel == 'database' && method_exists($event->notification, 'toDatabase')) {
-			$channelSpecific = [ 'data' => [ 'data' => (new Serializer)->normalize($event->notification->toDatabase($event->notifiable)) ] ];
-		} elseif (in_array($event->channel, ['database', 'broadcast']) && method_exists($event->notification, 'toArray')) {
-			$channelSpecific = [ 'data' => [ 'data' => (new Serializer)->normalize($event->notification->toArray($event->notifiable)) ] ];
-=======
 			$channelSpecific = [
 				'to' => $this->resolveNotifiableName($event->notifiable),
 				'data' => [ 'data' => (new Serializer)->normalize($event->notification->toBroadcast($event->notifiable)) ]
@@ -176,7 +169,6 @@
 				'to' => $this->resolveNotifiableName($event->notifiable),
 				'data' => [ 'data' => (new Serializer)->normalize($event->notification->toArray($event->notifiable)) ]
 			];
->>>>>>> 63ff0b09
 		} else {
 			$channelSpecific = [];
 		}
@@ -216,13 +208,8 @@
 			$message = $message->toArray();
 
 			$data = [
-<<<<<<< HEAD
-				'from' => isset($message['username']) ? $message['username'] : null,
-				'to'   => isset($message['channel']) ? $message['channel'] : null,
-=======
 				'from' => $message['username'] ?? null,
 				'to'   => $message['channel'] ?? null,
->>>>>>> 63ff0b09
 				'data' => [ 'content' => $message ]
 			];
 		}
