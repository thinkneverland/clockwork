--- conflicted
+++ resolved
@@ -437,13 +437,10 @@
 
 			$response->cookie(
 				new Cookie('x-clockwork', json_encode($clockworkBrowser), time() + 60, null, null, $request->secure(), false)
-<<<<<<< HEAD
-=======
 			);
 		} elseif (in_array('x-clockwork', $this->incomingRequest()->cookies)) {
 			$response->cookie(
 				new Cookie('x-clockwork', '', -1, null, null, $request->secure(), false)
->>>>>>> 63ff0b09
 			);
 		}
 
